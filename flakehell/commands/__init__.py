from types import MappingProxyType

from ._baseline import baseline_command
from ._code import code_command
from ._codes import codes_command
from ._lint import lint_command
from ._missed import missed_command
from ._plugins import plugins_command
<<<<<<< HEAD
from ._yesqa import yesqa_command
=======
from ._version import version_command
>>>>>>> f2bee397


__all__ = [
    'COMMANDS',

    'baseline_command',
    'code_command',
    'codes_command',
    'lint_command',
    'missed_command',
    'plugins_command',
<<<<<<< HEAD
    'yesqa_command',
]


COMMANDS = MappingProxyType(dict(
    baseline=baseline_command,
    code=code_command,
    codes=codes_command,
    lint=lint_command,
    missed=missed_command,
    plugins=plugins_command,
    yesqa=yesqa_command,
))
=======
    'version_command',
]


COMMANDS = MappingProxyType({
    'baseline': baseline_command,
    'code': code_command,
    'codes': codes_command,
    'lint': lint_command,
    'missed': missed_command,
    'plugins': plugins_command,
    '--version': version_command,
})
>>>>>>> f2bee397
<|MERGE_RESOLUTION|>--- conflicted
+++ resolved
@@ -6,11 +6,8 @@
 from ._lint import lint_command
 from ._missed import missed_command
 from ._plugins import plugins_command
-<<<<<<< HEAD
+from ._version import version_command
 from ._yesqa import yesqa_command
-=======
-from ._version import version_command
->>>>>>> f2bee397
 
 
 __all__ = [
@@ -22,22 +19,8 @@
     'lint_command',
     'missed_command',
     'plugins_command',
-<<<<<<< HEAD
+    'version_command',
     'yesqa_command',
-]
-
-
-COMMANDS = MappingProxyType(dict(
-    baseline=baseline_command,
-    code=code_command,
-    codes=codes_command,
-    lint=lint_command,
-    missed=missed_command,
-    plugins=plugins_command,
-    yesqa=yesqa_command,
-))
-=======
-    'version_command',
 ]
 
 
@@ -48,6 +31,6 @@
     'lint': lint_command,
     'missed': missed_command,
     'plugins': plugins_command,
+    'yesqa': yesqa_command,
     '--version': version_command,
-})
->>>>>>> f2bee397
+))